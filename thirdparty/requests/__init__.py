# -*- coding: utf-8 -*-

#   __
#  /__)  _  _     _   _ _/   _
# / (   (- (/ (/ (- _)  /  _)
#          /

"""
Requests HTTP Library
~~~~~~~~~~~~~~~~~~~~~

Requests is an HTTP library, written in Python, for human beings.
Basic GET usage:

   >>> import requests
   >>> r = requests.get('https://www.python.org')
   >>> r.status_code
   200
   >>> b'Python is a programming language' in r.content
   True

... or POST:

   >>> payload = dict(key1='value1', key2='value2')
   >>> r = requests.post('https://httpbin.org/post', data=payload)
   >>> print(r.text)
   {
     ...
     "form": {
       "key1": "value1",
       "key2": "value2"
     },
     ...
   }

The other HTTP methods are supported - see `requests.api`. Full documentation
is at <https://requests.readthedocs.io>.

:copyright: (c) 2017 by Kenneth Reitz.
:license: Apache 2.0, see LICENSE for more details.
"""

import urllib3
import chardet
import warnings
from .exceptions import RequestsDependencyWarning


def check_compatibility(urllib3_version, chardet_version):
    urllib3_version = urllib3_version.split('.')
    assert urllib3_version != ['dev']  # Verify urllib3 isn't installed from git.

    # Sometimes, urllib3 only reports its version as 16.1.
    if len(urllib3_version) == 2:
        urllib3_version.append('0')

    # Check urllib3 for compatibility.
    major, minor, patch = urllib3_version  # noqa: F811
    major, minor, patch = int(major), int(minor), int(patch)
    # urllib3 >= 1.21.1, <= 1.26
    assert major == 1
    assert minor >= 21
    assert minor <= 26

    # Check chardet for compatibility.
    major, minor, patch = chardet_version.split('.')[:3]
    major, minor, patch = int(major), int(minor), int(patch)
<<<<<<< HEAD
    # chardet >= 3.0.2, < 5.0.0
    assert (3, 0, 2) <= (major, minor, patch) < (5, 0, 0)
=======
    # chardet >= 3.0.2, < 4.x.x
    assert major >= 3
    assert major <= 4
    assert patch >= 2
>>>>>>> 497f4353


def _check_cryptography(cryptography_version):
    # cryptography < 1.3.4
    try:
        cryptography_version = list(map(int, cryptography_version.split('.')))
    except ValueError:
        return

    if cryptography_version < [1, 3, 4]:
        warning = 'Old version of cryptography ({}) may cause slowdown.'.format(cryptography_version)
        warnings.warn(warning, RequestsDependencyWarning)

# Check imported dependencies for compatibility.
try:
    check_compatibility(urllib3.__version__, chardet.__version__)
except (AssertionError, ValueError):
    warnings.warn("urllib3 ({}) or chardet ({}) doesn't match a supported "
                  "version!".format(urllib3.__version__, chardet.__version__),
                  RequestsDependencyWarning)

# Attempt to enable urllib3's fallback for SNI support
# if the standard library doesn't support SNI or the
# 'ssl' library isn't available.
try:
    try:
        import ssl
    except ImportError:
        ssl = None

    if not getattr(ssl, "HAS_SNI", False):
        from urllib3.contrib import pyopenssl
        pyopenssl.inject_into_urllib3()

        # Check cryptography version
        from cryptography import __version__ as cryptography_version
        _check_cryptography(cryptography_version)
except ImportError:
    pass

# urllib3's DependencyWarnings should be silenced.
from urllib3.exceptions import DependencyWarning
warnings.simplefilter('ignore', DependencyWarning)

from .__version__ import __title__, __description__, __url__, __version__
from .__version__ import __build__, __author__, __author_email__, __license__
from .__version__ import __copyright__, __cake__

from . import utils
from . import packages
from .models import Request, Response, PreparedRequest
from .api import request, get, head, post, patch, put, delete, options
from .sessions import session, Session
from .status_codes import codes
from .exceptions import (
    RequestException, Timeout, URLRequired,
    TooManyRedirects, HTTPError, ConnectionError,
    FileModeWarning, ConnectTimeout, ReadTimeout
)

# Set default logging handler to avoid "No handler found" warnings.
import logging
from logging import NullHandler

logging.getLogger(__name__).addHandler(NullHandler())

# FileModeWarnings go off per the default.
warnings.simplefilter('default', FileModeWarning, append=True)<|MERGE_RESOLUTION|>--- conflicted
+++ resolved
@@ -65,15 +65,9 @@
     # Check chardet for compatibility.
     major, minor, patch = chardet_version.split('.')[:3]
     major, minor, patch = int(major), int(minor), int(patch)
-<<<<<<< HEAD
     # chardet >= 3.0.2, < 5.0.0
     assert (3, 0, 2) <= (major, minor, patch) < (5, 0, 0)
-=======
-    # chardet >= 3.0.2, < 4.x.x
-    assert major >= 3
-    assert major <= 4
-    assert patch >= 2
->>>>>>> 497f4353
+
 
 
 def _check_cryptography(cryptography_version):
