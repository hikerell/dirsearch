--- conflicted
+++ resolved
@@ -28,12 +28,9 @@
 
 
 class Dictionary(object):
-<<<<<<< HEAD
-    def __init__(self, path, extensions, lowercase=False, forcedExtensions=False):
-=======
+
 
     def __init__(self, paths, extensions, suffixes=None, lowercase=False, forcedExtensions=False, noDotExtensions=False):
->>>>>>> 543b0618
         self.entries = []
         self.currentIndex = 0
         self.condition = threading.Lock()
@@ -87,44 +84,7 @@
         reext = re.compile('\%ext\%', re.IGNORECASE)
         reextdot = re.compile('\.\%ext\%', re.IGNORECASE)
         result = []
-<<<<<<< HEAD
-        for line in self.dictionaryFile.getLines():
 
-            # Skip comments
-            if line.lstrip().startswith("#"):
-                continue
-
-            # Classic dirsearch wordlist processing (with %EXT% keyword)
-            if "%EXT%" in line or "%ext%" in line:
-                for extension in self._extensions:
-                    if "%EXT%" in line:
-                        newline = line.replace("%EXT%", extension)
-
-                    if "%ext%" in line:
-                        newline = line.replace("%ext%", extension)
-
-                    quote = self.quote(newline)
-                    result.append(quote)
-
-            # If forced extensions is used and the path is not a directory ... (terminated by /)
-            # process line like a forced extension.
-            elif self._forcedExtensions and not line.rstrip().endswith("/"):
-                quoted = self.quote(line)
-
-                for extension in self._extensions:
-                    # Why? check https://github.com/maurosoria/dirsearch/issues/70
-                    if extension.strip() == "":
-                        result.append(quoted)
-                    else:
-                        result.append(quoted + "." + extension)
-
-                if quoted.strip() not in [""]:
-                    result.append(quoted + "/")
-
-            # Append line unmodified.
-            else:
-                result.append(self.quote(line))
-=======
         # Enable to use multiple dictionaries at once
         for dictFile in self.dictionaryFiles:
             for line in dictFile.getLines():
@@ -170,7 +130,7 @@
                 if not res.rstrip().endswith("/"):
                     for suff in self._suffixes:
                         result.append(res + suff)
->>>>>>> 543b0618
+
 
         # oset library provides inserted ordered and unique collection.
         if self.lowercase:
