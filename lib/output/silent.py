# -*- coding: utf-8 -*-
#  This program is free software; you can redistribute it and/or modify
#  it under the terms of the GNU General Public License as published by
#  the Free Software Foundation; either version 2 of the License, or
#  (at your option) any later version.
#
#  This program is distributed in the hope that it will be useful,
#  but WITHOUT ANY WARRANTY; without even the implied warranty of
#  MERCHANTABILITY or FITNESS FOR A PARTICULAR PURPOSE.  See the
#  GNU General Public License for more details.
#
#  You should have received a copy of the GNU General Public License
#  along with this program; if not, write to the Free Software
#  Foundation, Inc., 51 Franklin Street, Fifth Floor, Boston,
#  MA 02110-1301, USA.
#
#  Author: Mauro Soria

from lib.output.verbose import Output as _Output


class Output(_Output):
<<<<<<< HEAD
    def status_report(self, response, full_url, added_to_queue):
        super().status_report(response, True, added_to_queue)
=======
    def status_report(self, response, full_url):
        status = response.status
        content_length = human_size(response.length)
        url = join_path(self.url, response.full_path)
        message = f"{status} - {content_length.rjust(6, ' ')} - {url}"

        if status in (200, 201, 204):
            message = set_color(message, fore="green")
        elif status == 401:
            message = set_color(message, fore="yellow")
        elif status == 403:
            message = set_color(message, fore="blue")
        elif status in range(500, 600):
            message = set_color(message, fore="red")
        elif status in range(300, 400):
            message = set_color(message, fore="cyan")
        else:
            message = set_color(message, fore="magenta")

        if response.redirect:
            message += f"  ->  {response.redirect}"

        for redirect in response.history:
            message += f"\n-->  {redirect}"

        self.new_line(message)
>>>>>>> c03f4930

    def last_path(self, *args):
        pass

    def new_directories(self, directories):
        pass

    def warning(self, reason, do_save=True):
        pass

    def header(self, message):
        pass

    def config(self, *args):
        pass

    def set_target(self, target):
        pass

    def output_file(self, file):
        pass

    def log_file(self, file):
        pass<|MERGE_RESOLUTION|>--- conflicted
+++ resolved
@@ -20,37 +20,8 @@
 
 
 class Output(_Output):
-<<<<<<< HEAD
-    def status_report(self, response, full_url, added_to_queue):
-        super().status_report(response, True, added_to_queue)
-=======
     def status_report(self, response, full_url):
-        status = response.status
-        content_length = human_size(response.length)
-        url = join_path(self.url, response.full_path)
-        message = f"{status} - {content_length.rjust(6, ' ')} - {url}"
-
-        if status in (200, 201, 204):
-            message = set_color(message, fore="green")
-        elif status == 401:
-            message = set_color(message, fore="yellow")
-        elif status == 403:
-            message = set_color(message, fore="blue")
-        elif status in range(500, 600):
-            message = set_color(message, fore="red")
-        elif status in range(300, 400):
-            message = set_color(message, fore="cyan")
-        else:
-            message = set_color(message, fore="magenta")
-
-        if response.redirect:
-            message += f"  ->  {response.redirect}"
-
-        for redirect in response.history:
-            message += f"\n-->  {redirect}"
-
-        self.new_line(message)
->>>>>>> c03f4930
+        super().status_report(response, True)
 
     def last_path(self, *args):
         pass
