# -*- coding: utf-8 -*-
#  This program is free software; you can redistribute it and/or modify
#  it under the terms of the GNU General Public License as published by
#  the Free Software Foundation; either version 2 of the License, or
#  (at your option) any later version.
#
#  This program is distributed in the hope that it will be useful,
#  but WITHOUT ANY WARRANTY; without even the implied warranty of
#  MERCHANTABILITY or FITNESS FOR A PARTICULAR PURPOSE.  See the
#  GNU General Public License for more details.
#
#  You should have received a copy of the GNU General Public License
#  along with this program; if not, write to the Free Software
#  Foundation, Inc., 51 Franklin Street, Fifth Floor, Boston,
#  MA 02110-1301, USA.
#
#  Author: Mauro Soria

import gc
import os
import sys
import time
import re
import urllib.parse
from threading import Lock

from queue import Queue

from lib.connection import Requester, RequestException
from lib.core import Dictionary, Fuzzer, ReportManager
from lib.reports import JSONReport, XMLReport, PlainTextReport, SimpleReport, MarkdownReport, CSVReport
from lib.utils import FileUtils


class SkipTargetInterrupt(Exception):
    pass


MAYOR_VERSION = 0
MINOR_VERSION = 4
REVISION = 0
VERSION = {
    "MAYOR_VERSION": MAYOR_VERSION,
    "MINOR_VERSION": MINOR_VERSION,
    "REVISION": REVISION,
}


class Controller(object):
    def __init__(self, script_path, arguments, output):
        global VERSION
        program_banner = (
            open(FileUtils.build_path(script_path, "lib", "controller", "banner.txt"))
            .read()
            .format(**VERSION)
        )

        self.directories = Queue()
        self.script_path = script_path
        self.exit = False
        self.arguments = arguments
        self.output = output
        self.savePath = self.script_path
        self.doneDirs = []

        self.urlList = list(filter(None, dict.fromkeys(self.arguments.urlList)))

        self.recursive_level_max = self.arguments.recursive_level_max

        if self.arguments.httpmethod.lower() not in [
            "get", "head", "post", "put", "patch", "options", "delete", "trace", "debug", "connect"
        ]:
            self.output.error("Invalid HTTP method")
            exit(1)

        self.httpmethod = self.arguments.httpmethod.lower()

        if self.arguments.saveHome:
            savePath = self.getSavePath()

            if not FileUtils.exists(savePath):
                FileUtils.create_directory(savePath)

            if FileUtils.exists(savePath) and not FileUtils.is_dir(savePath):
                self.output.error(
                    "Cannot use {} because is a file. Should be a directory".format(
                        savePath
                    )
                )
                exit(1)

            if not FileUtils.can_write(savePath):
                self.output.error("Directory {} is not writable".format(savePath))
                exit(1)

            logs = FileUtils.build_path(savePath, "logs")

            if not FileUtils.exists(logs):
                FileUtils.create_directory(logs)

            reports = FileUtils.build_path(savePath, "reports")

            if not FileUtils.exists(reports):
                FileUtils.create_directory(reports)

            self.savePath = savePath

        self.reportsPath = FileUtils.build_path(self.savePath, "logs")
        self.blacklists = self.getBlacklists()
        self.includeStatusCodes = self.arguments.includeStatusCodes
        self.excludeStatusCodes = self.arguments.excludeStatusCodes
        self.excludeSizes = self.arguments.excludeSizes
        self.excludeTexts = self.arguments.excludeTexts
        self.excludeRegexps = self.arguments.excludeRegexps
        self.recursive = self.arguments.recursive
        self.minimumResponseSize = self.arguments.minimumResponseSize
        self.maximumResponseSize = self.arguments.maximumResponseSize
        self.scanSubdirs = arguments.scanSubdirs
        self.excludeSubdirs = (
            arguments.excludeSubdirs if arguments.excludeSubdirs else []
        )

        self.dictionary = Dictionary(
            self.arguments.wordlist,
            self.arguments.extensions,
            self.arguments.suffixes,
            self.arguments.prefixes,
            self.arguments.lowercase,
            self.arguments.uppercase,
            self.arguments.capitalization,
            self.arguments.forceExtensions,
            self.arguments.excludeExtensions,
            self.arguments.noExtension,
            self.arguments.onlySelected
        )

        self.allJobs = len(self.urlList) * (len(self.scanSubdirs) if self.scanSubdirs else 1)
        self.currentJob = 0
        self.errorLog = None
        self.errorLogPath = None
        self.threadsLock = Lock()
        self.batch = False
        self.batchSession = None
<<<<<<< HEAD
        self.currentJob = 0
        self.allJobs = 0
        self.accept429 = False
=======
>>>>>>> c8782aa9

        self.output.header(program_banner)
        self.printConfig()
        self.setupErrorLogs()
        self.output.errorLogFile(self.errorLogPath)

        if self.arguments.autoSave and len(self.urlList) > 1:
            self.setupBatchReports()
            self.output.newLine("\nAutoSave path: {0}".format(self.batchDirectoryPath))

        if self.arguments.useRandomAgents:
            self.randomAgents = FileUtils.get_lines(
                FileUtils.build_path(script_path, "db", "user-agents.txt")
            )

        try:
            for url in self.urlList:
                try:
                    gc.collect()
                    self.reportManager = ReportManager()
                    self.currentUrl = url
                    self.output.setTarget(self.currentUrl)
                    self.accept429 = False

                    try:
                        self.requester = Requester(
                            url,
                            cookie=self.arguments.cookie,
                            useragent=self.arguments.useragent,
                            maxPool=self.arguments.threadsCount,
                            maxRetries=self.arguments.maxRetries,
                            timeout=self.arguments.timeout,
                            ip=self.arguments.ip,
                            proxy=self.arguments.proxy,
                            proxylist=self.arguments.proxylist,
                            redirect=self.arguments.redirect,
                            requestByHostname=self.arguments.requestByHostname,
                            httpmethod=self.httpmethod,
                            data=self.arguments.data,
                        )

                        self.requester.request("")

                    except RequestException as e:
                        self.output.error(e.args[0]["message"])
                        raise SkipTargetInterrupt

                    if self.arguments.useRandomAgents:
                        self.requester.setRandomAgents(self.randomAgents)

                    for key, value in arguments.headers.items():
                        self.requester.setHeader(key, value)

                    # Initialize directories Queue with start Path
                    self.basePath = self.requester.basePath

                    if self.scanSubdirs:
                        for subdir in self.scanSubdirs:
                            self.directories.put(subdir)

                    else:
                        self.directories.put("")

                    self.setupReports(self.requester)

                    matchCallbacks = [self.matchCallback]
                    notFoundCallbacks = [self.notFoundCallback]
                    errorCallbacks = [self.errorCallback, self.appendErrorLog]

                    self.fuzzer = Fuzzer(
                        self.requester,
                        self.dictionary,
                        testFailPath=self.arguments.testFailPath,
                        threads=self.arguments.threadsCount,
                        delay=self.arguments.delay,
                        matchCallbacks=matchCallbacks,
                        notFoundCallbacks=notFoundCallbacks,
                        errorCallbacks=errorCallbacks,
                    )
                    try:
                        self.wait()
                    except RequestException as e:
                        self.output.error(
                            "Fatal error during site scanning: " + e.args[0]["message"]
                        )
                        raise SkipTargetInterrupt

                except SkipTargetInterrupt:
                    continue

        except KeyboardInterrupt:
            self.output.error("\nCanceled by the user")
            exit(0)

        finally:
            if not self.errorLog.closed:
                self.errorLog.close()

            self.reportManager.close()

        self.output.warning("\nTask Completed")

    def printConfig(self):

        self.output.config(
            ', '.join(self.arguments.extensions),
            ', '.join(self.arguments.prefixes),
            ', '.join(self.arguments.suffixes),
            str(self.arguments.threadsCount),
            str(len(self.dictionary)),
            str(self.httpmethod),
        )

    def getSavePath(self):
        basePath = None
        dirPath = None
        basePath = os.path.expanduser("~")

        if os.name == "nt":
            dirPath = "dirsearch"
        else:
            dirPath = ".dirsearch"

        return FileUtils.build_path(basePath, dirPath)

    def getBlacklists(self):
        reext = re.compile(r'\%ext\%', re.IGNORECASE)
        blacklists = {}

        for status in [400, 403, 500]:
            blacklistFileName = FileUtils.build_path(self.script_path, "db")
            blacklistFileName = FileUtils.build_path(
                blacklistFileName, "{}_blacklist.txt".format(status)
            )

            if not FileUtils.can_read(blacklistFileName):
                # Skip if cannot read file
                continue

            blacklists[status] = []

            for line in FileUtils.get_lines(blacklistFileName):
                # Skip comments
                if line.lstrip().startswith("#"):
                    continue

                if line.startswith("/"):
                    line = line[1:]

                # Classic dirsearch blacklist processing (with %EXT% keyword)
                if "%ext%" in line.lower():
                    for extension in self.arguments.extensions:
                        entry = reext.sub(extension, line)

                        blacklists[status].append(entry)

                # Forced extensions is not used here because -r is only used for wordlist,
                # applying in blacklist may create false negatives

                else:
                    blacklists[status].append(line)

        return blacklists

    def setupErrorLogs(self):
        fileName = "errors-{0}.log".format(time.strftime("%y-%m-%d_%H-%M-%S"))
        self.errorLogPath = FileUtils.build_path(
            FileUtils.build_path(self.savePath, "logs", fileName)
        )
        self.errorLog = open(self.errorLogPath, "w")

    def setupBatchReports(self):
        self.batch = True
        self.batchSession = "BATCH-{0}".format(time.strftime("%y-%m-%d_%H-%M-%S"))
        self.batchDirectoryPath = FileUtils.build_path(
            self.savePath, "reports", self.batchSession
        )

        if not FileUtils.exists(self.batchDirectoryPath):
            FileUtils.create_directory(self.batchDirectoryPath)

            if not FileUtils.exists(self.batchDirectoryPath):
                self.output.error(
                    "Couldn't create batch folder {}".format(self.batchDirectoryPath)
                )
                sys.exit(1)

        if FileUtils.can_write(self.batchDirectoryPath):
            FileUtils.create_directory(self.batchDirectoryPath)
            targetsFile = FileUtils.build_path(self.batchDirectoryPath, "TARGETS.txt")
            FileUtils.write_lines(targetsFile, self.urlList)

        else:
            self.output.error(
                "Couldn't create batch folder {}.".format(self.batchDirectoryPath)
            )
            sys.exit(1)

    def setupReports(self, requester):
        if self.arguments.autoSave:

            basePath = requester.basePath
            basePath = basePath.replace(os.path.sep, ".")[:-1]
            fileName = None
            directoryPath = None

            if self.batch:
                fileName = requester.host
                directoryPath = self.batchDirectoryPath

            else:

                fileName = ('{}_'.format(basePath))
                fileName += time.strftime('%y-%m-%d_%H-%M-%S')
                fileName += ".{0}".format(self.arguments.autoSaveFormat)
                directoryPath = FileUtils.build_path(self.savePath, 'reports', requester.host)

            outputFile = FileUtils.build_path(directoryPath, fileName)

            self.output.outputFile(outputFile)

            if FileUtils.exists(outputFile):
                i = 2

                while FileUtils.exists(outputFile + "_" + str(i)):
                    i += 1

                outputFile += "_" + str(i)

            if not FileUtils.exists(directoryPath):
                FileUtils.create_directory(directoryPath)

                if not FileUtils.exists(directoryPath):
                    self.output.error(
                        "Couldn't create reports folder {}".format(directoryPath)
                    )
                    sys.exit(1)
            if FileUtils.can_write(directoryPath):
                report = None

                if self.arguments.autoSaveFormat == "simple":
                    report = SimpleReport(
                        requester.host,
                        requester.port,
                        requester.protocol,
                        requester.basePath,
                        outputFile,
                        self.batch,
                    )
                elif self.arguments.autoSaveFormat == "json":
                    report = JSONReport(
                        requester.host,
                        requester.port,
                        requester.protocol,
                        requester.basePath,
                        outputFile,
                        self.batch,
                    )
                elif self.arguments.autoSaveFormat == "xml":
                    report = XMLReport(
                        requester.host,
                        requester.port,
                        requester.protocol,
                        requester.basePath,
                        outputFile,
                        self.batch,
                    )
                elif self.arguments.autoSaveFormat == "md":
                    report = MarkdownReport(
                        requester.host,
                        requester.port,
                        requester.protocol,
                        requester.basePath,
                        outputFile,
                        self.batch,
                    )
                elif self.arguments.autoSaveFormat == "csv":
                    report = CSVReport(
                        requester.host,
                        requester.port,
                        requester.protocol,
                        requester.basePath,
                        outputFile,
                        self.batch,
                    )
                else:
                    report = PlainTextReport(
                        requester.host,
                        requester.port,
                        requester.protocol,
                        requester.basePath,
                        outputFile,
                        self.batch
                    )

                self.reportManager.addOutput(report)

            else:
                self.output.error("Can't write reports to {}".format(directoryPath))
                sys.exit(1)

        # TODO: format, refactor code
        if self.arguments.simpleOutputFile:
            self.reportManager.addOutput(
                SimpleReport(
                    requester.host, requester.port, requester.protocol,
                    requester.basePath, self.arguments.simpleOutputFile, self.batch
                )
            )

        if self.arguments.plainTextOutputFile:
            self.reportManager.addOutput(
                PlainTextReport(
                    requester.host, requester.port, requester.protocol,
                    requester.basePath, self.arguments.plainTextOutputFile, self.batch
                )
            )

        if self.arguments.jsonOutputFile:
            self.reportManager.addOutput(
                JSONReport(
                    requester.host, requester.port, requester.protocol,
                    requester.basePath, self.arguments.jsonOutputFile, self.batch
                )
            )

        if self.arguments.xmlOutputFile:
            self.reportManager.addOutput(
                XMLReport(
                    requester.host, requester.port, requester.protocol,
                    requester.basePath, self.arguments.xmlOutputFile, self.batch
                )
            )

        if self.arguments.markdownOutputFile:
            self.reportManager.addOutput(
                MarkdownReport(
                    requester.host, requester.port, requester.protocol,
                    requester.basePath, self.arguments.markdownOutputFile, self.batch
                )
            )
        if self.arguments.csvOutputFile:
            self.reportManager.addOutput(
                CSVReport(
                    requester.host, requester.port, requester.protocol,
                    requester.basePath, self.arguments.csvOutputFile, self.batch
                )
            )

    # TODO: Refactor, this function should be a decorator for all the filters
    def matchCallback(self, path):
        self.index += 1

        if path.status:

            if path.status == 429:
                if self.accept429:
                    return
                else:
                    self.handle429()

            if path.status not in self.excludeStatusCodes and (
<<<<<<< HEAD
                    not self.includeStatusCodes or path.status in self.includeStatusCodes) and (
                    not(self.blacklists.get(path.status)) or path.path not in self.blacklists.get(path.status)
            ) and not (
                    (self.suppressEmpty and not len(path.response.body)) and (
                    self.minimumResponseSize and self.minimumResponseSize > len(path.response.body)) or (
                    self.maximumResponseSize and self.maximumResponseSize < len(path.response.body))
=======
                    not self.includeStatusCodes or path.status in self.includeStatusCodes
            ) and (
                    not self.blacklists.get(path.status) or path.path not in self.blacklists.get(path.status)
            ) and (
                    not self.excludeSizes or FileUtils.size_human(len(path.response.body)).strip() not in self.excludeSizes
            ) and (
                    not self.minimumResponseSize or self.minimumResponseSize < len(path.response.body)
            ) and (
                    not self.maximumResponseSize or self.maximumResponseSize > len(path.response.body)
>>>>>>> c8782aa9
            ):

                for excludeText in self.excludeTexts:
                    if excludeText in path.response.body.decode('iso8859-1'):
                        del path
                        return

                for excludeRegexp in self.excludeRegexps:
                    if (
                        re.search(excludeRegexp, path.response.body.decode('iso8859-1'))
                        is not None
                    ):
                        del path
                        return

                pathIsInScanSubdirs = False
                addedToQueue = False

                if self.scanSubdirs:
                    for subdir in self.scanSubdirs:
                        if subdir == path.path + "/":
                            pathIsInScanSubdirs = True

                if not self.recursive and not pathIsInScanSubdirs and "?" not in path.path:
                    if path.response.redirect:
                        addedToQueue = self.addRedirectDirectory(path)

                    else:
                        addedToQueue = self.addDirectory(path.path)

                self.output.statusReport(
                    path.path, path.response, self.arguments.full_url, addedToQueue
                )

                if self.arguments.matches_proxy:
                    self.requester.request(path.path, proxy=self.arguments.matches_proxy)

                newPath = "{}{}".format(self.currentDirectory, path.path)

                self.reportManager.addPath(newPath, path.status, path.response)

                self.reportManager.save()

                del path

    def notFoundCallback(self, path):
        self.index += 1
        self.output.lastPath(path, self.index, len(self.dictionary), self.currentJob, self.allJobs)
        del path

    def errorCallback(self, path, errorMsg):
        if self.arguments.exit_on_error:
            self.exit = True
            self.fuzzer.stop()
            self.output.error("\nCanceled due to an error")
            exit(1)

        else:
            if self.arguments.debug:
                self.output.debug(errorMsg)

            self.output.addConnectionError()

    def appendErrorLog(self, path, errorMsg):
        with self.threadsLock:
            line = time.strftime("[%y-%m-%d %H:%M:%S] - ")
            line += self.currentUrl + " - " + path + " - " + errorMsg
            self.errorLog.write(os.linesep + line)
            self.errorLog.flush()

    def handleInterrupt(self):
        self.output.warning("CTRL+C detected: Pausing threads, please wait...")
        self.fuzzer.pause()

    def handle429(self):
        self.output.warning("429 Too Many Requests detected: Server is blocking requests")
        # Assumes you will either accept the 429 codes or exit
        self.accept429 = True
        self.fuzzer.pause()

    def handlePause(self):
        while True:
            msg = "[e]xit / [c]ontinue"

<<<<<<< HEAD
            if not self.directories.empty():
                msg += " / [n]ext"
=======
                if len(self.urlList) > 1:
                    msg += " / [s]kip target"
>>>>>>> c8782aa9

            if len(self.arguments.urlList) > 1:
                msg += " / [s]kip target"

            self.output.inLine(msg + ": ")

            option = input()

            if option.lower() == "e":
                self.exit = True
                self.fuzzer.stop()
                self.output.error("\nCanceled by the user")
                exit(0)

            elif option.lower() == "c":
                self.fuzzer.resume()
                return

<<<<<<< HEAD
            elif not self.directories.empty() and option.lower() == "n":
                self.fuzzer.stop()
                return
=======
                elif len(self.urlList) > 1 and option.lower() == "s":
                    raise SkipTargetInterrupt
>>>>>>> c8782aa9

            elif len(self.arguments.urlList) > 1 and option.lower() == "s":
                raise SkipTargetInterrupt

            else:
                continue

    def processPaths(self):
        while True:
            try:
                while not self.fuzzer.wait(0.3):
                    if self.fuzzer.isPaused():
                        self.handlePause()
                    continue
                break
            except (KeyboardInterrupt):
                self.handleInterrupt()

    def wait(self):
        while not self.directories.empty():
            gc.collect()
            self.currentJob += 1
            self.index = 0
            self.currentDirectory = self.directories.get()
            self.output.warning(
                "[{1}] Starting: {0}".format(
                    self.currentDirectory, time.strftime("%H:%M:%S")
                )
            )
            self.fuzzer.requester.basePath = self.basePath + self.currentDirectory
            self.output.basePath = self.basePath + self.currentDirectory
            self.fuzzer.start()
            self.processPaths()

        return

    def addDirectory(self, path):
        if path.endswith("/"):
            if path in [directory + "/" for directory in self.excludeSubdirs]:
                return False

            dir = self.currentDirectory + path

            if dir in self.doneDirs:
                return False

            if self.recursive_level_max and dir.count("/") > self.recursive_level_max:
                return False

            self.directories.put(dir)
            self.allJobs += 1

            self.doneDirs.append(dir)

            return True

        else:
            return False

    def addRedirectDirectory(self, path):
        # Resolve the redirect header relative to the current URL and add the
        # path to self.directories if it is a subdirectory of the current URL

        baseUrl = self.currentUrl.rstrip("/") + "/" + self.currentDirectory

        baseUrl = baseUrl.rstrip("/") + "/"

        absoluteUrl = urllib.parse.urljoin(baseUrl, path.response.redirect)

        if absoluteUrl.startswith(baseUrl) and absoluteUrl != baseUrl and absoluteUrl.endswith("/"):
            dir = absoluteUrl[len(self.currentUrl.rstrip("/")) + 1:]

            if dir in self.doneDirs:
                return False

            if self.recursive_level_max and dir.count("/") > self.recursive_level_max:
                return False

            self.directories.put(dir)
            self.allJobs += 1

            self.doneDirs.append(dir)

            return True

        return False<|MERGE_RESOLUTION|>--- conflicted
+++ resolved
@@ -141,12 +141,7 @@
         self.threadsLock = Lock()
         self.batch = False
         self.batchSession = None
-<<<<<<< HEAD
-        self.currentJob = 0
-        self.allJobs = 0
         self.accept429 = False
-=======
->>>>>>> c8782aa9
 
         self.output.header(program_banner)
         self.printConfig()
@@ -509,14 +504,6 @@
                     self.handle429()
 
             if path.status not in self.excludeStatusCodes and (
-<<<<<<< HEAD
-                    not self.includeStatusCodes or path.status in self.includeStatusCodes) and (
-                    not(self.blacklists.get(path.status)) or path.path not in self.blacklists.get(path.status)
-            ) and not (
-                    (self.suppressEmpty and not len(path.response.body)) and (
-                    self.minimumResponseSize and self.minimumResponseSize > len(path.response.body)) or (
-                    self.maximumResponseSize and self.maximumResponseSize < len(path.response.body))
-=======
                     not self.includeStatusCodes or path.status in self.includeStatusCodes
             ) and (
                     not self.blacklists.get(path.status) or path.path not in self.blacklists.get(path.status)
@@ -526,7 +513,6 @@
                     not self.minimumResponseSize or self.minimumResponseSize < len(path.response.body)
             ) and (
                     not self.maximumResponseSize or self.maximumResponseSize > len(path.response.body)
->>>>>>> c8782aa9
             ):
 
                 for excludeText in self.excludeTexts:
@@ -611,15 +597,10 @@
         while True:
             msg = "[e]xit / [c]ontinue"
 
-<<<<<<< HEAD
             if not self.directories.empty():
                 msg += " / [n]ext"
-=======
-                if len(self.urlList) > 1:
-                    msg += " / [s]kip target"
->>>>>>> c8782aa9
-
-            if len(self.arguments.urlList) > 1:
+
+            if len(self.urlList) > 1:
                 msg += " / [s]kip target"
 
             self.output.inLine(msg + ": ")
@@ -636,16 +617,11 @@
                 self.fuzzer.resume()
                 return
 
-<<<<<<< HEAD
             elif not self.directories.empty() and option.lower() == "n":
                 self.fuzzer.stop()
                 return
-=======
-                elif len(self.urlList) > 1 and option.lower() == "s":
-                    raise SkipTargetInterrupt
->>>>>>> c8782aa9
-
-            elif len(self.arguments.urlList) > 1 and option.lower() == "s":
+
+            elif len(self.urlList) > 1 and option.lower() == "s":
                 raise SkipTargetInterrupt
 
             else:
